// Copyright (c) 2021 Digital Asset (Switzerland) GmbH and/or its affiliates. All rights reserved.
// SPDX-License-Identifier: Apache-2.0

package com.daml.platform.store.backend.common

import java.sql.Connection
import java.time.Instant

import anorm.SqlParser.{binaryStream, int, str}
import anorm.{RowParser, SqlParser, SqlStringInterpolation, ~}
import com.daml.ledger.ApplicationId
import com.daml.ledger.api.v1.command_completion_service.CompletionStreamResponse
import com.daml.ledger.api.v1.completion.Completion
import com.daml.ledger.participant.state.v1.Offset
import com.daml.platform.store.CompletionFromTransaction.toApiCheckpoint
import com.daml.platform.store.Conversions.{contractId, instant, offset}
import com.daml.platform.store.appendonlydao.events.{ContractId, Key}
import com.daml.platform.store.backend.StorageBackend
import com.google.rpc.status.Status

private[backend] object TemplatedStorageBackend {

  private val sharedCompletionColumns: RowParser[Offset ~ Instant ~ String] =
    offset("completion_offset") ~ instant("record_time") ~ str("command_id")

  private val acceptedCommandParser: RowParser[CompletionStreamResponse] =
    sharedCompletionColumns ~ str("transaction_id") map {
      case offset ~ recordTime ~ commandId ~ transactionId =>
        CompletionStreamResponse(
          checkpoint = toApiCheckpoint(recordTime, offset),
          completions = Seq(Completion(commandId, Some(Status()), transactionId)),
        )
    }

  private val rejectedCommandParser: RowParser[CompletionStreamResponse] =
    sharedCompletionColumns ~ int("status_code") ~ str("status_message") map {
      case offset ~ recordTime ~ commandId ~ statusCode ~ statusMessage =>
        CompletionStreamResponse(
          checkpoint = toApiCheckpoint(recordTime, offset),
          completions = Seq(Completion(commandId, Some(Status(statusCode, statusMessage)))),
        )
    }

  private val completionParser: RowParser[CompletionStreamResponse] =
    acceptedCommandParser | rejectedCommandParser

  def commandCompletions(
      startExclusive: Offset,
      endInclusive: Offset,
      applicationId: ApplicationId,
      submittersInPartiesClause: String,
  )(connection: Connection): List[CompletionStreamResponse] = {
    import com.daml.platform.store.Conversions.OffsetToStatement
    import com.daml.platform.store.Conversions.ledgerStringToStatement
    SQL"""
      select
        completion_offset,
        record_time,
        command_id,
        transaction_id,
        status_code,
        status_message
      from
        participant_command_completions
      where
        completion_offset > $startExclusive and
        completion_offset <= $endInclusive and
        application_id = $applicationId and
        #$submittersInPartiesClause
        order by completion_offset asc"""
      .as(completionParser.*)(connection)
  }

  private val contractRowParser: RowParser[StorageBackend.RawContract] =
    (str("template_id")
      ~ binaryStream("create_argument")
      ~ int("create_argument_compression").?)
      .map(SqlParser.flatten)
      .map(StorageBackend.RawContract.tupled)

  def activeContractWithArgument(
      treeEventWitnessesWhereClause: String,
      contractId: ContractId,
  )(connection: Connection): Option[StorageBackend.RawContract] = {
    import com.daml.platform.store.Conversions.ContractIdToStatement

    SQL"""
  WITH archival_event AS (
         SELECT participant_events.*
           FROM participant_events, parameters
          WHERE contract_id = $contractId
            AND event_kind = 20  -- consuming exercise
            AND event_sequential_id <= parameters.ledger_end_sequential_id
            AND #$treeEventWitnessesWhereClause  -- only use visible archivals
          #${limitClause(Some(1))}
       ),
       create_event AS (
         SELECT contract_id, template_id, create_argument, create_argument_compression
           FROM participant_events, parameters
          WHERE contract_id = $contractId
            AND event_kind = 10  -- create
            AND event_sequential_id <= parameters.ledger_end_sequential_id
            AND #$treeEventWitnessesWhereClause
          #${limitClause(Some(1))} -- limit here to guide planner wrt expected number of results
       ),
       -- no visibility check, as it is used to backfill missing template_id and create_arguments for divulged contracts
       create_event_unrestricted AS (
         SELECT contract_id, template_id, create_argument, create_argument_compression
           FROM participant_events, parameters
          WHERE contract_id = $contractId
            AND event_kind = 10  -- create
            AND event_sequential_id <= parameters.ledger_end_sequential_id
          #${limitClause(Some(1))} -- limit here to guide planner wrt expected number of results
       ),
       divulged_contract AS (
         SELECT divulgence_events.contract_id,
                -- Note: the divulgance_event.template_id and .create_argument can be NULL
                -- for certain integrations. For example, the KV integration exploits that
                -- every participant node knows about all create events. The integration
                -- therefore only communicates the change in visibility to the IndexDB, but
                -- does not include a full divulgence event.
                COALESCE(divulgence_events.template_id, create_event_unrestricted.template_id),
                COALESCE(divulgence_events.create_argument, create_event_unrestricted.create_argument),
                COALESCE(divulgence_events.create_argument_compression, create_event_unrestricted.create_argument_compression)
           FROM participant_events divulgence_events LEFT OUTER JOIN create_event_unrestricted ON (divulgence_events.contract_id = create_event_unrestricted.contract_id),
                parameters
          WHERE divulgence_events.contract_id = $contractId -- restrict to aid query planner
            AND divulgence_events.event_kind = 0 -- divulgence
            AND divulgence_events.event_sequential_id <= parameters.ledger_end_sequential_id
            AND #$treeEventWitnessesWhereClause
          ORDER BY divulgence_events.event_sequential_id
            -- prudent engineering: make results more stable by preferring earlier divulgence events
            -- Results might still change due to pruning.
          #${limitClause(Some(1))}
       ),
       create_and_divulged_contracts AS (
         (SELECT * FROM create_event)   -- prefer create over divulgance events
         UNION ALL
         (SELECT * FROM divulged_contract)
       )
  SELECT contract_id, template_id, create_argument, create_argument_compression
    FROM create_and_divulged_contracts
   WHERE NOT EXISTS (SELECT 1 FROM archival_event)
   #${limitClause(Some(1))}"""
      .as(contractRowParser.singleOpt)(connection)
  }

  private val contractWithoutValueRowParser: RowParser[String] =
    str("template_id")

  def activeContractWithoutArgument(
      treeEventWitnessesWhereClause: String,
      contractId: ContractId,
  )(connection: Connection): Option[String] = {
    import com.daml.platform.store.Conversions.ContractIdToStatement
    SQL"""
  WITH archival_event AS (
         SELECT participant_events.*
           FROM participant_events, parameters
          WHERE contract_id = $contractId
            AND event_kind = 20  -- consuming exercise
            AND event_sequential_id <= parameters.ledger_end_sequential_id
            AND #$treeEventWitnessesWhereClause  -- only use visible archivals
          #${limitClause(Some(1))}
       ),
       create_event AS (
         SELECT contract_id, template_id
           FROM participant_events, parameters
          WHERE contract_id = $contractId
            AND event_kind = 10  -- create
            AND event_sequential_id <= parameters.ledger_end_sequential_id
            AND #$treeEventWitnessesWhereClause
          #${limitClause(Some(1))} -- limit here to guide planner wrt expected number of results
       ),
       -- no visibility check, as it is used to backfill missing template_id and create_arguments for divulged contracts
       create_event_unrestricted AS (
         SELECT contract_id, template_id
           FROM participant_events, parameters
          WHERE contract_id = $contractId
            AND event_kind = 10  -- create
            AND event_sequential_id <= parameters.ledger_end_sequential_id
          #${limitClause(Some(1))} -- limit here to guide planner wrt expected number of results
       ),
       divulged_contract AS (
         SELECT divulgence_events.contract_id,
                -- Note: the divulgance_event.template_id can be NULL
                -- for certain integrations. For example, the KV integration exploits that
                -- every participant node knows about all create events. The integration
                -- therefore only communicates the change in visibility to the IndexDB, but
                -- does not include a full divulgence event.
                COALESCE(divulgence_events.template_id, create_event_unrestricted.template_id)
           FROM participant_events divulgence_events LEFT OUTER JOIN create_event_unrestricted ON (divulgence_events.contract_id = create_event_unrestricted.contract_id),
                parameters
          WHERE divulgence_events.contract_id = $contractId -- restrict to aid query planner
            AND divulgence_events.event_kind = 0 -- divulgence
            AND divulgence_events.event_sequential_id <= parameters.ledger_end_sequential_id
            AND #$treeEventWitnessesWhereClause
          ORDER BY divulgence_events.event_sequential_id
            -- prudent engineering: make results more stable by preferring earlier divulgence events
            -- Results might still change due to pruning.
          #${limitClause(Some(1))}
       ),
       create_and_divulged_contracts AS (
         (SELECT * FROM create_event)   -- prefer create over divulgence events
         UNION ALL
         (SELECT * FROM divulged_contract)
       )
  SELECT contract_id, template_id
    FROM create_and_divulged_contracts
   WHERE NOT EXISTS (SELECT 1 FROM archival_event)
   #${limitClause(Some(1))}
           """.as(contractWithoutValueRowParser.singleOpt)(connection)
  }

  def contractKey(flatEventWitnesses: String => String, key: Key)(
      connection: Connection
  ): Option[ContractId] = {
    import com.daml.platform.store.Conversions.HashToStatement
    SQL"""
  WITH last_contract_key_create AS (
         SELECT participant_events.*
           FROM participant_events, parameters
          WHERE event_kind = 10 -- create
            AND create_key_hash = ${key.hash}
            AND event_sequential_id <= parameters.ledger_end_sequential_id
                -- do NOT check visibility here, as otherwise we do not abort the scan early
          ORDER BY event_sequential_id DESC
          #${limitClause(Some(1))}
       )
  SELECT contract_id
    FROM last_contract_key_create -- creation only, as divulged contracts cannot be fetched by key
  WHERE #${flatEventWitnesses("last_contract_key_create")} -- check visibility only here
    AND NOT EXISTS       -- check no archival visible
         (SELECT 1
            FROM participant_events, parameters
           WHERE event_kind = 20 -- consuming exercise
             AND event_sequential_id <= parameters.ledger_end_sequential_id
             AND #${flatEventWitnesses("participant_events")}
             AND contract_id = last_contract_key_create.contract_id
         )
       """.as(contractId("contract_id").singleOpt)(connection)
  }

<<<<<<< HEAD
  private val selectColumnsForTransactions =
    Seq(
      "event_offset",
      "transaction_id",
      "node_index",
      "event_sequential_id",
      "ledger_effective_time",
      "workflow_id",
      "participant_events.event_id",
      "contract_id",
      "template_id",
      "create_argument",
      "create_argument_compression",
      "create_signatories",
      "create_observers",
      "create_agreement_text",
      "create_key_value",
      "create_key_value_compression",
    ).mkString(", ")

  private val selectColumnsForACS =
    Seq(
      "active_cs.event_offset",
      "active_cs.transaction_id",
      "active_cs.node_index",
      "active_cs.event_sequential_id",
      "active_cs.ledger_effective_time",
      "active_cs.workflow_id",
      "active_cs.event_id",
      "active_cs.contract_id",
      "active_cs.template_id",
      "active_cs.create_argument",
      "active_cs.create_argument_compression",
      "active_cs.create_signatories",
      "active_cs.create_observers",
      "active_cs.create_agreement_text",
      "active_cs.create_key_value",
      "active_cs.create_key_value_compression",
    ).mkString(", ")

  private type SharedRow =
    Offset ~ String ~ Int ~ Long ~ String ~ String ~ Instant ~ Identifier ~ Option[String] ~
      Option[String] ~ Array[String]

  private val sharedRow: RowParser[SharedRow] =
    offset("event_offset") ~
      str("transaction_id") ~
      int("node_index") ~
      long("event_sequential_id") ~
      str("event_id") ~
      str("contract_id") ~
      instant("ledger_effective_time") ~
      identifier("template_id") ~
      str("command_id").? ~
      str("workflow_id").? ~
      array[String]("event_witnesses")

  private type CreatedEventRow =
    SharedRow ~ InputStream ~ Option[Int] ~ Array[String] ~ Array[String] ~ Option[String] ~
      Option[InputStream] ~ Option[Int]

  private val createdEventRow: RowParser[CreatedEventRow] =
    sharedRow ~
      binaryStream("create_argument") ~
      int("create_argument_compression").? ~
      array[String]("create_signatories") ~
      array[String]("create_observers") ~
      str("create_agreement_text").? ~
      binaryStream("create_key_value").? ~
      int("create_key_value_compression").?

  private type ExercisedEventRow =
    SharedRow ~ Boolean ~ String ~ InputStream ~ Option[Int] ~ Option[InputStream] ~ Option[Int] ~
      Array[String] ~ Array[String]

  private val exercisedEventRow: RowParser[ExercisedEventRow] = {
    import com.daml.platform.store.Conversions.bigDecimalColumnToBoolean
    sharedRow ~
      bool("exercise_consuming") ~
      str("exercise_choice") ~
      binaryStream("exercise_argument") ~
      int("exercise_argument_compression").? ~
      binaryStream("exercise_result").? ~
      int("exercise_result_compression").? ~
      array[String]("exercise_actors") ~
      array[String]("exercise_child_event_ids")
  }

  private type ArchiveEventRow = SharedRow

  private val archivedEventRow: RowParser[ArchiveEventRow] = sharedRow

  private val createdFlatEventParser: RowParser[EventsTable.Entry[Raw.FlatEvent.Created]] =
    createdEventRow map {
      case eventOffset ~ transactionId ~ nodeIndex ~ eventSequentialId ~ eventId ~ contractId ~ ledgerEffectiveTime ~
          templateId ~ commandId ~ workflowId ~ eventWitnesses ~ createArgument ~ createArgumentCompression ~
          createSignatories ~ createObservers ~ createAgreementText ~ createKeyValue ~ createKeyValueCompression =>
        // ArraySeq.unsafeWrapArray is safe here
        // since we get the Array from parsing and don't let it escape anywhere.
        EventsTable.Entry(
          eventOffset = eventOffset,
          transactionId = transactionId,
          nodeIndex = nodeIndex,
          eventSequentialId = eventSequentialId,
          ledgerEffectiveTime = ledgerEffectiveTime,
          commandId = commandId.getOrElse(""),
          workflowId = workflowId.getOrElse(""),
          event = Raw.FlatEvent.Created(
            eventId = eventId,
            contractId = contractId,
            templateId = templateId,
            createArgument = createArgument,
            createArgumentCompression = createArgumentCompression,
            createSignatories = ArraySeq.unsafeWrapArray(createSignatories),
            createObservers = ArraySeq.unsafeWrapArray(createObservers),
            createAgreementText = createAgreementText,
            createKeyValue = createKeyValue,
            createKeyValueCompression = createKeyValueCompression,
            eventWitnesses = ArraySeq.unsafeWrapArray(eventWitnesses),
          ),
        )
    }

  private val archivedFlatEventParser: RowParser[EventsTable.Entry[Raw.FlatEvent.Archived]] =
    archivedEventRow map {
      case eventOffset ~ transactionId ~ nodeIndex ~ eventSequentialId ~ eventId ~ contractId ~ ledgerEffectiveTime ~ templateId ~ commandId ~ workflowId ~ eventWitnesses =>
        // ArraySeq.unsafeWrapArray is safe here
        // since we get the Array from parsing and don't let it escape anywhere.
        EventsTable.Entry(
          eventOffset = eventOffset,
          transactionId = transactionId,
          nodeIndex = nodeIndex,
          eventSequentialId = eventSequentialId,
          ledgerEffectiveTime = ledgerEffectiveTime,
          commandId = commandId.getOrElse(""),
          workflowId = workflowId.getOrElse(""),
          event = Raw.FlatEvent.Archived(
            eventId = eventId,
            contractId = contractId,
            templateId = templateId,
            eventWitnesses = ArraySeq.unsafeWrapArray(eventWitnesses),
          ),
        )
    }

  private val rawFlatEventParser: RowParser[EventsTable.Entry[Raw.FlatEvent]] =
    createdFlatEventParser | archivedFlatEventParser

  def transactionsEventsSingleWildcardParty(
      startExclusive: Long,
      endInclusive: Long,
      party: Ref.Party,
      partyArrayContext: (String, String),
      witnessesWhereClause: String,
      limitExpr: String,
      fetchSizeHint: Option[Int],
      submitterIsPartyClause: String => (String, String),
  )(connection: Connection): Vector[EventsTable.Entry[Raw.FlatEvent]] = {
    import com.daml.platform.store.Conversions.partyToStatement
    val (submitterIsPartyClausePrefix, submitterIsPartyClausePostfix) = submitterIsPartyClause(
      "submitters"
    )
    SQL"""
            select #$selectColumnsForTransactions, #${partyArrayContext._1}$party#${partyArrayContext._2} as event_witnesses,
                   case when #$submitterIsPartyClausePrefix$party#$submitterIsPartyClausePostfix then command_id else '' end as command_id
            from participant_events
            where event_sequential_id > $startExclusive
                  and event_sequential_id <= $endInclusive
                  and #$witnessesWhereClause
            order by event_sequential_id #$limitExpr"""
      .withFetchSize(fetchSizeHint)
      .asVectorOf(rawFlatEventParser)(connection)
  }

  def transactionsEventsSinglePartyWithTemplates(
      startExclusive: Long,
      endInclusive: Long,
      party: Ref.Party,
      partyArrayContext: (String, String),
      witnessesWhereClause: String,
      templateIds: Set[Ref.Identifier],
      limitExpr: String,
      fetchSizeHint: Option[Int],
      submitterIsPartyClause: String => (String, String),
  )(connection: Connection): Vector[EventsTable.Entry[Raw.FlatEvent]] = {
    import com.daml.platform.store.Conversions.partyToStatement
    import com.daml.platform.store.Conversions.IdentifierToStatement
    val (submitterIsPartyClausePrefix, submitterIsPartyClausePostfix) = submitterIsPartyClause(
      "submitters"
    )
    SQL"""
            select #$selectColumnsForTransactions, #${partyArrayContext._1}$party#${partyArrayContext._2} as event_witnesses,
                   case when #$submitterIsPartyClausePrefix$party#$submitterIsPartyClausePostfix then command_id else '' end as command_id
            from participant_events
            where event_sequential_id > $startExclusive
                  and event_sequential_id <= $endInclusive
                  and #$witnessesWhereClause
                  and template_id in ($templateIds)
            order by event_sequential_id #$limitExpr"""
      .withFetchSize(fetchSizeHint)
      .asVectorOf(rawFlatEventParser)(connection)
  }

  def transactionsEventsOnlyWildcardParties(
      startExclusive: Long,
      endInclusive: Long,
      filteredWitnessesClause: String,
      submittersInPartiesClause: String,
      witnessesWhereClause: String,
      limitExpr: String,
      fetchSizeHint: Option[Int],
  )(connection: Connection): Vector[EventsTable.Entry[Raw.FlatEvent]] = {
    SQL"""
            select #$selectColumnsForTransactions, #$filteredWitnessesClause as event_witnesses,
                   case when #$submittersInPartiesClause then command_id else '' end as command_id
            from participant_events
            where event_sequential_id > $startExclusive
                  and event_sequential_id <= $endInclusive
                  and #$witnessesWhereClause
            order by event_sequential_id #$limitExpr"""
      .withFetchSize(fetchSizeHint)
      .asVectorOf(rawFlatEventParser)(connection)
  }

  def transactionsEventsSameTemplates(
      startExclusive: Long,
      endInclusive: Long,
      filteredWitnessesClause: String,
      submittersInPartiesClause: String,
      witnessesWhereClause: String,
      templateIds: Set[Ref.Identifier],
      limitExpr: String,
      fetchSizeHint: Option[Int],
  )(connection: Connection): Vector[EventsTable.Entry[Raw.FlatEvent]] = {
    import com.daml.platform.store.Conversions.IdentifierToStatement
    SQL"""
            select #$selectColumnsForTransactions, #$filteredWitnessesClause as event_witnesses,
                   case when #$submittersInPartiesClause then command_id else '' end as command_id
            from participant_events
            where event_sequential_id > $startExclusive
                  and event_sequential_id <= $endInclusive
                  and #$witnessesWhereClause
                  and template_id in ($templateIds)
            order by event_sequential_id #$limitExpr"""
      .withFetchSize(fetchSizeHint)
      .asVectorOf(rawFlatEventParser)(connection)
  }

  def transactionsEventsMixedTemplates(
      startExclusive: Long,
      endInclusive: Long,
      filteredWitnessesClause: String,
      submittersInPartiesClause: String,
      partiesAndTemplatesCondition: String,
      limitExpr: String,
      fetchSizeHint: Option[Int],
  )(connection: Connection): Vector[EventsTable.Entry[Raw.FlatEvent]] = {
    SQL"""
            select #$selectColumnsForTransactions, #$filteredWitnessesClause as event_witnesses,
                   case when #$submittersInPartiesClause then command_id else '' end as command_id
            from participant_events
            where event_sequential_id > $startExclusive
                  and event_sequential_id <= $endInclusive
                  and #$partiesAndTemplatesCondition
            order by event_sequential_id #$limitExpr"""
      .withFetchSize(fetchSizeHint)
      .asVectorOf(rawFlatEventParser)(connection)
  }

  def transactionsEventsMixedTemplatesWithWildcardParties(
      startExclusive: Long,
      endInclusive: Long,
      filteredWitnessesClause: String,
      submittersInPartiesClause: String,
      witnessesWhereClause: String,
      partiesAndTemplatesCondition: String,
      limitExpr: String,
      fetchSizeHint: Option[Int],
  )(connection: Connection): Vector[EventsTable.Entry[Raw.FlatEvent]] = {
    SQL"""
            select #$selectColumnsForTransactions, #$filteredWitnessesClause as event_witnesses,
                   case when #$submittersInPartiesClause then command_id else '' end as command_id
            from participant_events
            where event_sequential_id > $startExclusive
                  and event_sequential_id <= $endInclusive
                  and (#$witnessesWhereClause or #$partiesAndTemplatesCondition)
            order by event_sequential_id #$limitExpr"""
      .withFetchSize(fetchSizeHint)
      .asVectorOf(rawFlatEventParser)(connection)
  }

  def activeContractsEventsSingleWildcardParty(
      startExclusive: Long,
      endInclusiveSeq: Long,
      endInclusiveOffset: Offset,
      party: Ref.Party,
      partyArrayContext: (String, String),
      witnessesWhereClause: String,
      limitExpr: String,
      fetchSizeHint: Option[Int],
      submitterIsPartyClause: String => (String, String),
  )(connection: Connection): Vector[EventsTable.Entry[Raw.FlatEvent]] = {
    import com.daml.platform.store.Conversions.partyToStatement
    import com.daml.platform.store.Conversions.OffsetToStatement
    val (submitterIsPartyClausePrefix, submitterIsPartyClausePostfix) = submitterIsPartyClause(
      "active_cs.submitters"
    )
    SQL"""select #$selectColumnsForACS, #${partyArrayContext._1}$party#${partyArrayContext._2} as event_witnesses,
                   case when #$submitterIsPartyClausePrefix$party#$submitterIsPartyClausePostfix then command_id else '' end as command_id
            from participant_events active_cs
            where active_cs.event_kind = 10 -- create
                  and active_cs.event_sequential_id > $startExclusive
                  and active_cs.event_sequential_id <= $endInclusiveSeq
                  and not exists (
                    select 1
                    from participant_events archived_cs
                    where
                      archived_cs.contract_id = active_cs.contract_id and
                      archived_cs.event_kind = 20 and -- consuming
                      archived_cs.event_offset <= $endInclusiveOffset
                  )
                  and #$witnessesWhereClause
            order by active_cs.event_sequential_id #$limitExpr"""
      .withFetchSize(fetchSizeHint)
      .asVectorOf(rawFlatEventParser)(connection)
  }

  def activeContractsEventsSinglePartyWithTemplates(
      startExclusive: Long,
      endInclusiveSeq: Long,
      endInclusiveOffset: Offset,
      party: Ref.Party,
      partyArrayContext: (String, String),
      templateIds: Set[Ref.Identifier],
      witnessesWhereClause: String,
      limitExpr: String,
      fetchSizeHint: Option[Int],
      submitterIsPartyClause: String => (String, String),
  )(connection: Connection): Vector[EventsTable.Entry[Raw.FlatEvent]] = {
    import com.daml.platform.store.Conversions.partyToStatement
    import com.daml.platform.store.Conversions.OffsetToStatement
    import com.daml.platform.store.Conversions.IdentifierToStatement
    val (submitterIsPartyClausePrefix, submitterIsPartyClausePostfix) = submitterIsPartyClause(
      "active_cs.submitters"
    )
    SQL"""select #$selectColumnsForACS, #${partyArrayContext._1}$party#${partyArrayContext._2} as event_witnesses,
                   case when #$submitterIsPartyClausePrefix$party#$submitterIsPartyClausePostfix then command_id else '' end as command_id
            from participant_events active_cs
            where active_cs.event_kind = 10 -- create
                  and active_cs.event_sequential_id > $startExclusive
                  and active_cs.event_sequential_id <= $endInclusiveSeq
                  and not exists (
                    select 1
                    from participant_events archived_cs
                    where
                      archived_cs.contract_id = active_cs.contract_id and
                      archived_cs.event_kind = 20 and -- consuming
                      archived_cs.event_offset <= $endInclusiveOffset
                  )
                  and #$witnessesWhereClause
                  and active_cs.template_id in ($templateIds)
            order by active_cs.event_sequential_id #$limitExpr"""
      .withFetchSize(fetchSizeHint)
      .asVectorOf(rawFlatEventParser)(connection)
  }

  def activeContractsEventsOnlyWildcardParties(
      startExclusive: Long,
      endInclusiveSeq: Long,
      endInclusiveOffset: Offset,
      filteredWitnessesClause: String,
      submittersInPartiesClause: String,
      witnessesWhereClause: String,
      limitExpr: String,
      fetchSizeHint: Option[Int],
  )(connection: Connection): Vector[EventsTable.Entry[Raw.FlatEvent]] = {
    import com.daml.platform.store.Conversions.OffsetToStatement
    SQL"""select #$selectColumnsForACS, #$filteredWitnessesClause as event_witnesses,
                   case when #$submittersInPartiesClause then active_cs.command_id else '' end as command_id
            from participant_events active_cs
            where active_cs.event_kind = 10 -- create
                  and active_cs.event_sequential_id > $startExclusive
                  and active_cs.event_sequential_id <= $endInclusiveSeq
                  and not exists (
                    select 1
                    from participant_events archived_cs
                    where
                      archived_cs.contract_id = active_cs.contract_id and
                      archived_cs.event_kind = 20 and -- consuming
                      archived_cs.event_offset <= $endInclusiveOffset
                  )
                  and #$witnessesWhereClause
            order by active_cs.event_sequential_id #$limitExpr"""
      .withFetchSize(fetchSizeHint)
      .asVectorOf(rawFlatEventParser)(connection)
  }

  def activeContractsEventsSameTemplates(
      startExclusive: Long,
      endInclusiveSeq: Long,
      endInclusiveOffset: Offset,
      templateIds: Set[Ref.Identifier],
      filteredWitnessesClause: String,
      submittersInPartiesClause: String,
      witnessesWhereClause: String,
      limitExpr: String,
      fetchSizeHint: Option[Int],
  )(connection: Connection): Vector[EventsTable.Entry[Raw.FlatEvent]] = {
    import com.daml.platform.store.Conversions.OffsetToStatement
    import com.daml.platform.store.Conversions.IdentifierToStatement
    SQL"""select #$selectColumnsForACS, #$filteredWitnessesClause as event_witnesses,
                   case when #$submittersInPartiesClause then active_cs.command_id else '' end as command_id
            from participant_events active_cs
            where active_cs.event_kind = 10 -- create
                  and active_cs.event_sequential_id > $startExclusive
                  and active_cs.event_sequential_id <= $endInclusiveSeq
                  and not exists (
                    select 1
                    from participant_events archived_cs
                    where
                      archived_cs.contract_id = active_cs.contract_id and
                      archived_cs.event_kind = 20 and -- consuming
                      archived_cs.event_offset <= $endInclusiveOffset
                  )
                  and #$witnessesWhereClause
                  and active_cs.template_id in ($templateIds)
            order by active_cs.event_sequential_id #$limitExpr"""
      .withFetchSize(fetchSizeHint)
      .asVectorOf(rawFlatEventParser)(connection)
  }

  def activeContractsEventsMixedTemplates(
      startExclusive: Long,
      endInclusiveSeq: Long,
      endInclusiveOffset: Offset,
      filteredWitnessesClause: String,
      submittersInPartiesClause: String,
      partiesAndTemplatesCondition: String,
      limitExpr: String,
      fetchSizeHint: Option[Int],
  )(connection: Connection): Vector[EventsTable.Entry[Raw.FlatEvent]] = {
    import com.daml.platform.store.Conversions.OffsetToStatement
    SQL"""select #$selectColumnsForACS, #$filteredWitnessesClause as event_witnesses,
                   case when #$submittersInPartiesClause then active_cs.command_id else '' end as command_id
            from participant_events active_cs
            where active_cs.event_kind = 10 -- create
                  and active_cs.event_sequential_id > $startExclusive
                  and active_cs.event_sequential_id <= $endInclusiveSeq
                  and not exists (
                    select 1
                    from participant_events archived_cs
                    where
                      archived_cs.contract_id = active_cs.contract_id and
                      archived_cs.event_kind = 20 and -- consuming
                      archived_cs.event_offset <= $endInclusiveOffset
                  )
                  and #$partiesAndTemplatesCondition
            order by active_cs.event_sequential_id #$limitExpr"""
      .withFetchSize(fetchSizeHint)
      .asVectorOf(rawFlatEventParser)(connection)
  }

  def activeContractsEventsMixedTemplatesWithWildcardParties(
      startExclusive: Long,
      endInclusiveSeq: Long,
      endInclusiveOffset: Offset,
      filteredWitnessesClause: String,
      submittersInPartiesClause: String,
      witnessesWhereClause: String,
      partiesAndTemplatesCondition: String,
      limitExpr: String,
      fetchSizeHint: Option[Int],
  )(connection: Connection): Vector[EventsTable.Entry[Raw.FlatEvent]] = {
    import com.daml.platform.store.Conversions.OffsetToStatement
    SQL"""select #$selectColumnsForACS, #$filteredWitnessesClause as event_witnesses,
                   case when #$submittersInPartiesClause then active_cs.command_id else '' end as command_id
            from participant_events active_cs
            where active_cs.event_kind = 10 -- create
                  and active_cs.event_sequential_id > $startExclusive
                  and active_cs.event_sequential_id <= $endInclusiveSeq
                  and not exists (
                    select 1
                    from participant_events archived_cs
                    where
                      archived_cs.contract_id = active_cs.contract_id and
                      archived_cs.event_kind = 20 and -- consuming
                      archived_cs.event_offset <= $endInclusiveOffset
                  )
                  and (#$witnessesWhereClause or #$partiesAndTemplatesCondition)
            order by active_cs.event_sequential_id #$limitExpr"""
      .withFetchSize(fetchSizeHint)
      .asVectorOf(rawFlatEventParser)(connection)
  }

  def flatTransactionSingleParty(
      transactionId: TransactionId,
      requestingParty: Ref.Party,
      partyArrayContext: (String, String),
      witnessesWhereClause: String,
      submitterIsPartyClause: String => (String, String),
  )(connection: Connection): Vector[EventsTable.Entry[Raw.FlatEvent]] = {
    import com.daml.platform.store.Conversions.partyToStatement
    import com.daml.platform.store.Conversions.ledgerStringToStatement
    val (submitterIsPartyClausePrefix, submitterIsPartyClausePostfix) = submitterIsPartyClause(
      "submitters"
    )
    SQL"""select #$selectColumnsForTransactions, #${partyArrayContext._1}$requestingParty#${partyArrayContext._2} as event_witnesses,
          case when #$submitterIsPartyClausePrefix$requestingParty#$submitterIsPartyClausePostfix then command_id else '' end as command_id
          from participant_events
          join parameters on
              (participant_pruned_up_to_inclusive is null or event_offset > participant_pruned_up_to_inclusive)
              and event_offset <= ledger_end
          where transaction_id = $transactionId and #$witnessesWhereClause and event_kind != 0 -- we do not want to fetch divulgence events
          order by event_sequential_id"""
      .asVectorOf(rawFlatEventParser)(connection)
  }

  def flatTransactionMultiParty(
      transactionId: TransactionId,
      witnessesWhereClause: String,
      submittersInPartiesClause: String,
  )(connection: Connection): Vector[EventsTable.Entry[Raw.FlatEvent]] = {
    import com.daml.platform.store.Conversions.ledgerStringToStatement
    SQL"""select #$selectColumnsForTransactions, flat_event_witnesses as event_witnesses,
                 case when #$submittersInPartiesClause then command_id else '' end as command_id
          from participant_events
          join parameters on
              (participant_pruned_up_to_inclusive is null or event_offset > participant_pruned_up_to_inclusive)
              and event_offset <= ledger_end
          where transaction_id = $transactionId and #$witnessesWhereClause and event_kind != 0 -- we do not want to fetch divulgence events
          order by event_sequential_id"""
      .asVectorOf(rawFlatEventParser)(connection)
  }

  private val createdTreeEventParser: RowParser[EventsTable.Entry[Raw.TreeEvent.Created]] =
    createdEventRow map {
      case eventOffset ~ transactionId ~ nodeIndex ~ eventSequentialId ~ eventId ~ contractId ~ ledgerEffectiveTime ~ templateId ~ commandId ~ workflowId ~ eventWitnesses ~ createArgument ~ createArgumentCompression ~ createSignatories ~ createObservers ~ createAgreementText ~ createKeyValue ~ createKeyValueCompression =>
        // ArraySeq.unsafeWrapArray is safe here
        // since we get the Array from parsing and don't let it escape anywhere.
        EventsTable.Entry(
          eventOffset = eventOffset,
          transactionId = transactionId,
          nodeIndex = nodeIndex,
          eventSequentialId = eventSequentialId,
          ledgerEffectiveTime = ledgerEffectiveTime,
          commandId = commandId.getOrElse(""),
          workflowId = workflowId.getOrElse(""),
          event = Raw.TreeEvent.Created(
            eventId = eventId,
            contractId = contractId,
            templateId = templateId,
            createArgument = createArgument,
            createArgumentCompression = createArgumentCompression,
            createSignatories = ArraySeq.unsafeWrapArray(createSignatories),
            createObservers = ArraySeq.unsafeWrapArray(createObservers),
            createAgreementText = createAgreementText,
            createKeyValue = createKeyValue,
            createKeyValueCompression = createKeyValueCompression,
            eventWitnesses = ArraySeq.unsafeWrapArray(eventWitnesses),
          ),
        )
    }

  private val exercisedTreeEventParser: RowParser[EventsTable.Entry[Raw.TreeEvent.Exercised]] =
    exercisedEventRow map {
      case eventOffset ~ transactionId ~ nodeIndex ~ eventSequentialId ~ eventId ~ contractId ~ ledgerEffectiveTime ~ templateId ~ commandId ~ workflowId ~ eventWitnesses ~ exerciseConsuming ~ exerciseChoice ~ exerciseArgument ~ exerciseArgumentCompression ~ exerciseResult ~ exerciseResultCompression ~ exerciseActors ~ exerciseChildEventIds =>
        // ArraySeq.unsafeWrapArray is safe here
        // since we get the Array from parsing and don't let it escape anywhere.
        EventsTable.Entry(
          eventOffset = eventOffset,
          transactionId = transactionId,
          nodeIndex = nodeIndex,
          eventSequentialId = eventSequentialId,
          ledgerEffectiveTime = ledgerEffectiveTime,
          commandId = commandId.getOrElse(""),
          workflowId = workflowId.getOrElse(""),
          event = Raw.TreeEvent.Exercised(
            eventId = eventId,
            contractId = contractId,
            templateId = templateId,
            exerciseConsuming = exerciseConsuming,
            exerciseChoice = exerciseChoice,
            exerciseArgument = exerciseArgument,
            exerciseArgumentCompression = exerciseArgumentCompression,
            exerciseResult = exerciseResult,
            exerciseResultCompression = exerciseResultCompression,
            exerciseActors = ArraySeq.unsafeWrapArray(exerciseActors),
            exerciseChildEventIds = ArraySeq.unsafeWrapArray(exerciseChildEventIds),
            eventWitnesses = ArraySeq.unsafeWrapArray(eventWitnesses),
          ),
        )
    }

  private val rawTreeEventParser: RowParser[EventsTable.Entry[Raw.TreeEvent]] =
    createdTreeEventParser | exercisedTreeEventParser

  private val selectColumnsForTransactionTree = Seq(
    "event_offset",
    "transaction_id",
    "node_index",
    "event_sequential_id",
    "participant_events.event_id",
    "contract_id",
    "ledger_effective_time",
    "template_id",
    "workflow_id",
    "create_argument",
    "create_argument_compression",
    "create_signatories",
    "create_observers",
    "create_agreement_text",
    "create_key_value",
    "create_key_value_compression",
    "exercise_choice",
    "exercise_argument",
    "exercise_argument_compression",
    "exercise_result",
    "exercise_result_compression",
    "exercise_actors",
    "exercise_child_event_ids",
  ).mkString(", ")

  def transactionTreeSingleParty(
      transactionId: TransactionId,
      requestingParty: Ref.Party,
      partyArrayContext: (String, String),
      witnessesWhereClause: String,
      createEventFilter: String,
      submitterIsPartyClause: String => (String, String),
  )(connection: Connection): Vector[EventsTable.Entry[Raw.TreeEvent]] = {
    import com.daml.platform.store.Conversions.partyToStatement
    import com.daml.platform.store.Conversions.ledgerStringToStatement
    val (submitterIsPartyClausePrefix, submitterIsPartyClausePostfix) = submitterIsPartyClause(
      "submitters"
    )
    SQL"""select #$selectColumnsForTransactionTree, #${partyArrayContext._1}$requestingParty#${partyArrayContext._2} as event_witnesses,
                 #$createEventFilter as exercise_consuming,
                 case when #$submitterIsPartyClausePrefix$requestingParty#$submitterIsPartyClausePostfix then command_id else '' end as command_id
          from participant_events
          join parameters on
              (participant_pruned_up_to_inclusive is null or event_offset > participant_pruned_up_to_inclusive)
              and event_offset <= ledger_end
          where transaction_id = $transactionId and #$witnessesWhereClause and event_kind != 0 -- we do not want to fetch divulgence events
          order by node_index asc"""
      .asVectorOf(rawTreeEventParser)(connection)
  }

  def transactionTreeMultiParty(
      transactionId: TransactionId,
      witnessesWhereClause: String,
      submittersInPartiesClause: String,
      filteredWitnessesClause: String,
      createEventFilter: String,
  )(connection: Connection): Vector[EventsTable.Entry[Raw.TreeEvent]] = {
    import com.daml.platform.store.Conversions.ledgerStringToStatement
    SQL"""select #$selectColumnsForTransactionTree, #$filteredWitnessesClause as event_witnesses,
                 #$createEventFilter as exercise_consuming,
                 case when #$submittersInPartiesClause then command_id else '' end as command_id
          from participant_events
          join parameters on
              (participant_pruned_up_to_inclusive is null or event_offset > participant_pruned_up_to_inclusive)
              and event_offset <= ledger_end
          where transaction_id = $transactionId and #$witnessesWhereClause and event_kind != 0 -- we do not want to fetch divulgence events
          order by node_index asc"""
      .asVectorOf(rawTreeEventParser)(connection)
  }

  def transactionTreeEventsSingleParty(
      startExclusive: Long,
      endInclusive: Long,
      requestingParty: Ref.Party,
      partyArrayContext: (String, String),
      witnessesWhereClause: String,
      limitExpr: String,
      fetchSizeHint: Option[Int],
      createEventFilter: String,
      submitterIsPartyClause: String => (String, String),
  )(connection: Connection): Vector[EventsTable.Entry[Raw.TreeEvent]] = {
    import com.daml.platform.store.Conversions.partyToStatement
    val (submitterIsPartyClausePrefix, submitterIsPartyClausePostfix) = submitterIsPartyClause(
      "submitters"
    )
    SQL"""
        select #$selectColumnsForTransactionTree, #${partyArrayContext._1}$requestingParty#${partyArrayContext._2} as event_witnesses,
               #$createEventFilter as exercise_consuming,
               case when #$submitterIsPartyClausePrefix$requestingParty#$submitterIsPartyClausePostfix then command_id else '' end as command_id
        from participant_events
        where event_sequential_id > $startExclusive
              and event_sequential_id <= $endInclusive
              and #$witnessesWhereClause
              and event_kind != 0 -- we do not want to fetch divulgence events
        order by event_sequential_id #$limitExpr"""
      .withFetchSize(fetchSizeHint)
      .asVectorOf(rawTreeEventParser)(connection)
  }

  def transactionTreeEventsMultiParty(
      startExclusive: Long,
      endInclusive: Long,
      witnessesWhereClause: String,
      filteredWitnessesClause: String,
      submittersInPartiesClause: String,
      limitExpr: String,
      fetchSizeHint: Option[Int],
      createEventFilter: String,
  )(connection: Connection): Vector[EventsTable.Entry[Raw.TreeEvent]] = {
    SQL"""
        select #$selectColumnsForTransactionTree, #$filteredWitnessesClause as event_witnesses,
               #$createEventFilter as exercise_consuming,
               case when #$submittersInPartiesClause then command_id else '' end as command_id
        from participant_events
        where event_sequential_id > $startExclusive
              and event_sequential_id <= $endInclusive
              and #$witnessesWhereClause
              and event_kind != 0 -- we do not want to fetch divulgence events
        order by event_sequential_id #$limitExpr"""
      .withFetchSize(fetchSizeHint)
      .asVectorOf(rawTreeEventParser)(connection)
  }

  def limitClause(to: Option[Int]): String =
    to.map(to => s"fetch next $to rows only").getOrElse("")
=======
>>>>>>> b8e21988
}<|MERGE_RESOLUTION|>--- conflicted
+++ resolved
@@ -241,729 +241,4 @@
        """.as(contractId("contract_id").singleOpt)(connection)
   }
 
-<<<<<<< HEAD
-  private val selectColumnsForTransactions =
-    Seq(
-      "event_offset",
-      "transaction_id",
-      "node_index",
-      "event_sequential_id",
-      "ledger_effective_time",
-      "workflow_id",
-      "participant_events.event_id",
-      "contract_id",
-      "template_id",
-      "create_argument",
-      "create_argument_compression",
-      "create_signatories",
-      "create_observers",
-      "create_agreement_text",
-      "create_key_value",
-      "create_key_value_compression",
-    ).mkString(", ")
-
-  private val selectColumnsForACS =
-    Seq(
-      "active_cs.event_offset",
-      "active_cs.transaction_id",
-      "active_cs.node_index",
-      "active_cs.event_sequential_id",
-      "active_cs.ledger_effective_time",
-      "active_cs.workflow_id",
-      "active_cs.event_id",
-      "active_cs.contract_id",
-      "active_cs.template_id",
-      "active_cs.create_argument",
-      "active_cs.create_argument_compression",
-      "active_cs.create_signatories",
-      "active_cs.create_observers",
-      "active_cs.create_agreement_text",
-      "active_cs.create_key_value",
-      "active_cs.create_key_value_compression",
-    ).mkString(", ")
-
-  private type SharedRow =
-    Offset ~ String ~ Int ~ Long ~ String ~ String ~ Instant ~ Identifier ~ Option[String] ~
-      Option[String] ~ Array[String]
-
-  private val sharedRow: RowParser[SharedRow] =
-    offset("event_offset") ~
-      str("transaction_id") ~
-      int("node_index") ~
-      long("event_sequential_id") ~
-      str("event_id") ~
-      str("contract_id") ~
-      instant("ledger_effective_time") ~
-      identifier("template_id") ~
-      str("command_id").? ~
-      str("workflow_id").? ~
-      array[String]("event_witnesses")
-
-  private type CreatedEventRow =
-    SharedRow ~ InputStream ~ Option[Int] ~ Array[String] ~ Array[String] ~ Option[String] ~
-      Option[InputStream] ~ Option[Int]
-
-  private val createdEventRow: RowParser[CreatedEventRow] =
-    sharedRow ~
-      binaryStream("create_argument") ~
-      int("create_argument_compression").? ~
-      array[String]("create_signatories") ~
-      array[String]("create_observers") ~
-      str("create_agreement_text").? ~
-      binaryStream("create_key_value").? ~
-      int("create_key_value_compression").?
-
-  private type ExercisedEventRow =
-    SharedRow ~ Boolean ~ String ~ InputStream ~ Option[Int] ~ Option[InputStream] ~ Option[Int] ~
-      Array[String] ~ Array[String]
-
-  private val exercisedEventRow: RowParser[ExercisedEventRow] = {
-    import com.daml.platform.store.Conversions.bigDecimalColumnToBoolean
-    sharedRow ~
-      bool("exercise_consuming") ~
-      str("exercise_choice") ~
-      binaryStream("exercise_argument") ~
-      int("exercise_argument_compression").? ~
-      binaryStream("exercise_result").? ~
-      int("exercise_result_compression").? ~
-      array[String]("exercise_actors") ~
-      array[String]("exercise_child_event_ids")
-  }
-
-  private type ArchiveEventRow = SharedRow
-
-  private val archivedEventRow: RowParser[ArchiveEventRow] = sharedRow
-
-  private val createdFlatEventParser: RowParser[EventsTable.Entry[Raw.FlatEvent.Created]] =
-    createdEventRow map {
-      case eventOffset ~ transactionId ~ nodeIndex ~ eventSequentialId ~ eventId ~ contractId ~ ledgerEffectiveTime ~
-          templateId ~ commandId ~ workflowId ~ eventWitnesses ~ createArgument ~ createArgumentCompression ~
-          createSignatories ~ createObservers ~ createAgreementText ~ createKeyValue ~ createKeyValueCompression =>
-        // ArraySeq.unsafeWrapArray is safe here
-        // since we get the Array from parsing and don't let it escape anywhere.
-        EventsTable.Entry(
-          eventOffset = eventOffset,
-          transactionId = transactionId,
-          nodeIndex = nodeIndex,
-          eventSequentialId = eventSequentialId,
-          ledgerEffectiveTime = ledgerEffectiveTime,
-          commandId = commandId.getOrElse(""),
-          workflowId = workflowId.getOrElse(""),
-          event = Raw.FlatEvent.Created(
-            eventId = eventId,
-            contractId = contractId,
-            templateId = templateId,
-            createArgument = createArgument,
-            createArgumentCompression = createArgumentCompression,
-            createSignatories = ArraySeq.unsafeWrapArray(createSignatories),
-            createObservers = ArraySeq.unsafeWrapArray(createObservers),
-            createAgreementText = createAgreementText,
-            createKeyValue = createKeyValue,
-            createKeyValueCompression = createKeyValueCompression,
-            eventWitnesses = ArraySeq.unsafeWrapArray(eventWitnesses),
-          ),
-        )
-    }
-
-  private val archivedFlatEventParser: RowParser[EventsTable.Entry[Raw.FlatEvent.Archived]] =
-    archivedEventRow map {
-      case eventOffset ~ transactionId ~ nodeIndex ~ eventSequentialId ~ eventId ~ contractId ~ ledgerEffectiveTime ~ templateId ~ commandId ~ workflowId ~ eventWitnesses =>
-        // ArraySeq.unsafeWrapArray is safe here
-        // since we get the Array from parsing and don't let it escape anywhere.
-        EventsTable.Entry(
-          eventOffset = eventOffset,
-          transactionId = transactionId,
-          nodeIndex = nodeIndex,
-          eventSequentialId = eventSequentialId,
-          ledgerEffectiveTime = ledgerEffectiveTime,
-          commandId = commandId.getOrElse(""),
-          workflowId = workflowId.getOrElse(""),
-          event = Raw.FlatEvent.Archived(
-            eventId = eventId,
-            contractId = contractId,
-            templateId = templateId,
-            eventWitnesses = ArraySeq.unsafeWrapArray(eventWitnesses),
-          ),
-        )
-    }
-
-  private val rawFlatEventParser: RowParser[EventsTable.Entry[Raw.FlatEvent]] =
-    createdFlatEventParser | archivedFlatEventParser
-
-  def transactionsEventsSingleWildcardParty(
-      startExclusive: Long,
-      endInclusive: Long,
-      party: Ref.Party,
-      partyArrayContext: (String, String),
-      witnessesWhereClause: String,
-      limitExpr: String,
-      fetchSizeHint: Option[Int],
-      submitterIsPartyClause: String => (String, String),
-  )(connection: Connection): Vector[EventsTable.Entry[Raw.FlatEvent]] = {
-    import com.daml.platform.store.Conversions.partyToStatement
-    val (submitterIsPartyClausePrefix, submitterIsPartyClausePostfix) = submitterIsPartyClause(
-      "submitters"
-    )
-    SQL"""
-            select #$selectColumnsForTransactions, #${partyArrayContext._1}$party#${partyArrayContext._2} as event_witnesses,
-                   case when #$submitterIsPartyClausePrefix$party#$submitterIsPartyClausePostfix then command_id else '' end as command_id
-            from participant_events
-            where event_sequential_id > $startExclusive
-                  and event_sequential_id <= $endInclusive
-                  and #$witnessesWhereClause
-            order by event_sequential_id #$limitExpr"""
-      .withFetchSize(fetchSizeHint)
-      .asVectorOf(rawFlatEventParser)(connection)
-  }
-
-  def transactionsEventsSinglePartyWithTemplates(
-      startExclusive: Long,
-      endInclusive: Long,
-      party: Ref.Party,
-      partyArrayContext: (String, String),
-      witnessesWhereClause: String,
-      templateIds: Set[Ref.Identifier],
-      limitExpr: String,
-      fetchSizeHint: Option[Int],
-      submitterIsPartyClause: String => (String, String),
-  )(connection: Connection): Vector[EventsTable.Entry[Raw.FlatEvent]] = {
-    import com.daml.platform.store.Conversions.partyToStatement
-    import com.daml.platform.store.Conversions.IdentifierToStatement
-    val (submitterIsPartyClausePrefix, submitterIsPartyClausePostfix) = submitterIsPartyClause(
-      "submitters"
-    )
-    SQL"""
-            select #$selectColumnsForTransactions, #${partyArrayContext._1}$party#${partyArrayContext._2} as event_witnesses,
-                   case when #$submitterIsPartyClausePrefix$party#$submitterIsPartyClausePostfix then command_id else '' end as command_id
-            from participant_events
-            where event_sequential_id > $startExclusive
-                  and event_sequential_id <= $endInclusive
-                  and #$witnessesWhereClause
-                  and template_id in ($templateIds)
-            order by event_sequential_id #$limitExpr"""
-      .withFetchSize(fetchSizeHint)
-      .asVectorOf(rawFlatEventParser)(connection)
-  }
-
-  def transactionsEventsOnlyWildcardParties(
-      startExclusive: Long,
-      endInclusive: Long,
-      filteredWitnessesClause: String,
-      submittersInPartiesClause: String,
-      witnessesWhereClause: String,
-      limitExpr: String,
-      fetchSizeHint: Option[Int],
-  )(connection: Connection): Vector[EventsTable.Entry[Raw.FlatEvent]] = {
-    SQL"""
-            select #$selectColumnsForTransactions, #$filteredWitnessesClause as event_witnesses,
-                   case when #$submittersInPartiesClause then command_id else '' end as command_id
-            from participant_events
-            where event_sequential_id > $startExclusive
-                  and event_sequential_id <= $endInclusive
-                  and #$witnessesWhereClause
-            order by event_sequential_id #$limitExpr"""
-      .withFetchSize(fetchSizeHint)
-      .asVectorOf(rawFlatEventParser)(connection)
-  }
-
-  def transactionsEventsSameTemplates(
-      startExclusive: Long,
-      endInclusive: Long,
-      filteredWitnessesClause: String,
-      submittersInPartiesClause: String,
-      witnessesWhereClause: String,
-      templateIds: Set[Ref.Identifier],
-      limitExpr: String,
-      fetchSizeHint: Option[Int],
-  )(connection: Connection): Vector[EventsTable.Entry[Raw.FlatEvent]] = {
-    import com.daml.platform.store.Conversions.IdentifierToStatement
-    SQL"""
-            select #$selectColumnsForTransactions, #$filteredWitnessesClause as event_witnesses,
-                   case when #$submittersInPartiesClause then command_id else '' end as command_id
-            from participant_events
-            where event_sequential_id > $startExclusive
-                  and event_sequential_id <= $endInclusive
-                  and #$witnessesWhereClause
-                  and template_id in ($templateIds)
-            order by event_sequential_id #$limitExpr"""
-      .withFetchSize(fetchSizeHint)
-      .asVectorOf(rawFlatEventParser)(connection)
-  }
-
-  def transactionsEventsMixedTemplates(
-      startExclusive: Long,
-      endInclusive: Long,
-      filteredWitnessesClause: String,
-      submittersInPartiesClause: String,
-      partiesAndTemplatesCondition: String,
-      limitExpr: String,
-      fetchSizeHint: Option[Int],
-  )(connection: Connection): Vector[EventsTable.Entry[Raw.FlatEvent]] = {
-    SQL"""
-            select #$selectColumnsForTransactions, #$filteredWitnessesClause as event_witnesses,
-                   case when #$submittersInPartiesClause then command_id else '' end as command_id
-            from participant_events
-            where event_sequential_id > $startExclusive
-                  and event_sequential_id <= $endInclusive
-                  and #$partiesAndTemplatesCondition
-            order by event_sequential_id #$limitExpr"""
-      .withFetchSize(fetchSizeHint)
-      .asVectorOf(rawFlatEventParser)(connection)
-  }
-
-  def transactionsEventsMixedTemplatesWithWildcardParties(
-      startExclusive: Long,
-      endInclusive: Long,
-      filteredWitnessesClause: String,
-      submittersInPartiesClause: String,
-      witnessesWhereClause: String,
-      partiesAndTemplatesCondition: String,
-      limitExpr: String,
-      fetchSizeHint: Option[Int],
-  )(connection: Connection): Vector[EventsTable.Entry[Raw.FlatEvent]] = {
-    SQL"""
-            select #$selectColumnsForTransactions, #$filteredWitnessesClause as event_witnesses,
-                   case when #$submittersInPartiesClause then command_id else '' end as command_id
-            from participant_events
-            where event_sequential_id > $startExclusive
-                  and event_sequential_id <= $endInclusive
-                  and (#$witnessesWhereClause or #$partiesAndTemplatesCondition)
-            order by event_sequential_id #$limitExpr"""
-      .withFetchSize(fetchSizeHint)
-      .asVectorOf(rawFlatEventParser)(connection)
-  }
-
-  def activeContractsEventsSingleWildcardParty(
-      startExclusive: Long,
-      endInclusiveSeq: Long,
-      endInclusiveOffset: Offset,
-      party: Ref.Party,
-      partyArrayContext: (String, String),
-      witnessesWhereClause: String,
-      limitExpr: String,
-      fetchSizeHint: Option[Int],
-      submitterIsPartyClause: String => (String, String),
-  )(connection: Connection): Vector[EventsTable.Entry[Raw.FlatEvent]] = {
-    import com.daml.platform.store.Conversions.partyToStatement
-    import com.daml.platform.store.Conversions.OffsetToStatement
-    val (submitterIsPartyClausePrefix, submitterIsPartyClausePostfix) = submitterIsPartyClause(
-      "active_cs.submitters"
-    )
-    SQL"""select #$selectColumnsForACS, #${partyArrayContext._1}$party#${partyArrayContext._2} as event_witnesses,
-                   case when #$submitterIsPartyClausePrefix$party#$submitterIsPartyClausePostfix then command_id else '' end as command_id
-            from participant_events active_cs
-            where active_cs.event_kind = 10 -- create
-                  and active_cs.event_sequential_id > $startExclusive
-                  and active_cs.event_sequential_id <= $endInclusiveSeq
-                  and not exists (
-                    select 1
-                    from participant_events archived_cs
-                    where
-                      archived_cs.contract_id = active_cs.contract_id and
-                      archived_cs.event_kind = 20 and -- consuming
-                      archived_cs.event_offset <= $endInclusiveOffset
-                  )
-                  and #$witnessesWhereClause
-            order by active_cs.event_sequential_id #$limitExpr"""
-      .withFetchSize(fetchSizeHint)
-      .asVectorOf(rawFlatEventParser)(connection)
-  }
-
-  def activeContractsEventsSinglePartyWithTemplates(
-      startExclusive: Long,
-      endInclusiveSeq: Long,
-      endInclusiveOffset: Offset,
-      party: Ref.Party,
-      partyArrayContext: (String, String),
-      templateIds: Set[Ref.Identifier],
-      witnessesWhereClause: String,
-      limitExpr: String,
-      fetchSizeHint: Option[Int],
-      submitterIsPartyClause: String => (String, String),
-  )(connection: Connection): Vector[EventsTable.Entry[Raw.FlatEvent]] = {
-    import com.daml.platform.store.Conversions.partyToStatement
-    import com.daml.platform.store.Conversions.OffsetToStatement
-    import com.daml.platform.store.Conversions.IdentifierToStatement
-    val (submitterIsPartyClausePrefix, submitterIsPartyClausePostfix) = submitterIsPartyClause(
-      "active_cs.submitters"
-    )
-    SQL"""select #$selectColumnsForACS, #${partyArrayContext._1}$party#${partyArrayContext._2} as event_witnesses,
-                   case when #$submitterIsPartyClausePrefix$party#$submitterIsPartyClausePostfix then command_id else '' end as command_id
-            from participant_events active_cs
-            where active_cs.event_kind = 10 -- create
-                  and active_cs.event_sequential_id > $startExclusive
-                  and active_cs.event_sequential_id <= $endInclusiveSeq
-                  and not exists (
-                    select 1
-                    from participant_events archived_cs
-                    where
-                      archived_cs.contract_id = active_cs.contract_id and
-                      archived_cs.event_kind = 20 and -- consuming
-                      archived_cs.event_offset <= $endInclusiveOffset
-                  )
-                  and #$witnessesWhereClause
-                  and active_cs.template_id in ($templateIds)
-            order by active_cs.event_sequential_id #$limitExpr"""
-      .withFetchSize(fetchSizeHint)
-      .asVectorOf(rawFlatEventParser)(connection)
-  }
-
-  def activeContractsEventsOnlyWildcardParties(
-      startExclusive: Long,
-      endInclusiveSeq: Long,
-      endInclusiveOffset: Offset,
-      filteredWitnessesClause: String,
-      submittersInPartiesClause: String,
-      witnessesWhereClause: String,
-      limitExpr: String,
-      fetchSizeHint: Option[Int],
-  )(connection: Connection): Vector[EventsTable.Entry[Raw.FlatEvent]] = {
-    import com.daml.platform.store.Conversions.OffsetToStatement
-    SQL"""select #$selectColumnsForACS, #$filteredWitnessesClause as event_witnesses,
-                   case when #$submittersInPartiesClause then active_cs.command_id else '' end as command_id
-            from participant_events active_cs
-            where active_cs.event_kind = 10 -- create
-                  and active_cs.event_sequential_id > $startExclusive
-                  and active_cs.event_sequential_id <= $endInclusiveSeq
-                  and not exists (
-                    select 1
-                    from participant_events archived_cs
-                    where
-                      archived_cs.contract_id = active_cs.contract_id and
-                      archived_cs.event_kind = 20 and -- consuming
-                      archived_cs.event_offset <= $endInclusiveOffset
-                  )
-                  and #$witnessesWhereClause
-            order by active_cs.event_sequential_id #$limitExpr"""
-      .withFetchSize(fetchSizeHint)
-      .asVectorOf(rawFlatEventParser)(connection)
-  }
-
-  def activeContractsEventsSameTemplates(
-      startExclusive: Long,
-      endInclusiveSeq: Long,
-      endInclusiveOffset: Offset,
-      templateIds: Set[Ref.Identifier],
-      filteredWitnessesClause: String,
-      submittersInPartiesClause: String,
-      witnessesWhereClause: String,
-      limitExpr: String,
-      fetchSizeHint: Option[Int],
-  )(connection: Connection): Vector[EventsTable.Entry[Raw.FlatEvent]] = {
-    import com.daml.platform.store.Conversions.OffsetToStatement
-    import com.daml.platform.store.Conversions.IdentifierToStatement
-    SQL"""select #$selectColumnsForACS, #$filteredWitnessesClause as event_witnesses,
-                   case when #$submittersInPartiesClause then active_cs.command_id else '' end as command_id
-            from participant_events active_cs
-            where active_cs.event_kind = 10 -- create
-                  and active_cs.event_sequential_id > $startExclusive
-                  and active_cs.event_sequential_id <= $endInclusiveSeq
-                  and not exists (
-                    select 1
-                    from participant_events archived_cs
-                    where
-                      archived_cs.contract_id = active_cs.contract_id and
-                      archived_cs.event_kind = 20 and -- consuming
-                      archived_cs.event_offset <= $endInclusiveOffset
-                  )
-                  and #$witnessesWhereClause
-                  and active_cs.template_id in ($templateIds)
-            order by active_cs.event_sequential_id #$limitExpr"""
-      .withFetchSize(fetchSizeHint)
-      .asVectorOf(rawFlatEventParser)(connection)
-  }
-
-  def activeContractsEventsMixedTemplates(
-      startExclusive: Long,
-      endInclusiveSeq: Long,
-      endInclusiveOffset: Offset,
-      filteredWitnessesClause: String,
-      submittersInPartiesClause: String,
-      partiesAndTemplatesCondition: String,
-      limitExpr: String,
-      fetchSizeHint: Option[Int],
-  )(connection: Connection): Vector[EventsTable.Entry[Raw.FlatEvent]] = {
-    import com.daml.platform.store.Conversions.OffsetToStatement
-    SQL"""select #$selectColumnsForACS, #$filteredWitnessesClause as event_witnesses,
-                   case when #$submittersInPartiesClause then active_cs.command_id else '' end as command_id
-            from participant_events active_cs
-            where active_cs.event_kind = 10 -- create
-                  and active_cs.event_sequential_id > $startExclusive
-                  and active_cs.event_sequential_id <= $endInclusiveSeq
-                  and not exists (
-                    select 1
-                    from participant_events archived_cs
-                    where
-                      archived_cs.contract_id = active_cs.contract_id and
-                      archived_cs.event_kind = 20 and -- consuming
-                      archived_cs.event_offset <= $endInclusiveOffset
-                  )
-                  and #$partiesAndTemplatesCondition
-            order by active_cs.event_sequential_id #$limitExpr"""
-      .withFetchSize(fetchSizeHint)
-      .asVectorOf(rawFlatEventParser)(connection)
-  }
-
-  def activeContractsEventsMixedTemplatesWithWildcardParties(
-      startExclusive: Long,
-      endInclusiveSeq: Long,
-      endInclusiveOffset: Offset,
-      filteredWitnessesClause: String,
-      submittersInPartiesClause: String,
-      witnessesWhereClause: String,
-      partiesAndTemplatesCondition: String,
-      limitExpr: String,
-      fetchSizeHint: Option[Int],
-  )(connection: Connection): Vector[EventsTable.Entry[Raw.FlatEvent]] = {
-    import com.daml.platform.store.Conversions.OffsetToStatement
-    SQL"""select #$selectColumnsForACS, #$filteredWitnessesClause as event_witnesses,
-                   case when #$submittersInPartiesClause then active_cs.command_id else '' end as command_id
-            from participant_events active_cs
-            where active_cs.event_kind = 10 -- create
-                  and active_cs.event_sequential_id > $startExclusive
-                  and active_cs.event_sequential_id <= $endInclusiveSeq
-                  and not exists (
-                    select 1
-                    from participant_events archived_cs
-                    where
-                      archived_cs.contract_id = active_cs.contract_id and
-                      archived_cs.event_kind = 20 and -- consuming
-                      archived_cs.event_offset <= $endInclusiveOffset
-                  )
-                  and (#$witnessesWhereClause or #$partiesAndTemplatesCondition)
-            order by active_cs.event_sequential_id #$limitExpr"""
-      .withFetchSize(fetchSizeHint)
-      .asVectorOf(rawFlatEventParser)(connection)
-  }
-
-  def flatTransactionSingleParty(
-      transactionId: TransactionId,
-      requestingParty: Ref.Party,
-      partyArrayContext: (String, String),
-      witnessesWhereClause: String,
-      submitterIsPartyClause: String => (String, String),
-  )(connection: Connection): Vector[EventsTable.Entry[Raw.FlatEvent]] = {
-    import com.daml.platform.store.Conversions.partyToStatement
-    import com.daml.platform.store.Conversions.ledgerStringToStatement
-    val (submitterIsPartyClausePrefix, submitterIsPartyClausePostfix) = submitterIsPartyClause(
-      "submitters"
-    )
-    SQL"""select #$selectColumnsForTransactions, #${partyArrayContext._1}$requestingParty#${partyArrayContext._2} as event_witnesses,
-          case when #$submitterIsPartyClausePrefix$requestingParty#$submitterIsPartyClausePostfix then command_id else '' end as command_id
-          from participant_events
-          join parameters on
-              (participant_pruned_up_to_inclusive is null or event_offset > participant_pruned_up_to_inclusive)
-              and event_offset <= ledger_end
-          where transaction_id = $transactionId and #$witnessesWhereClause and event_kind != 0 -- we do not want to fetch divulgence events
-          order by event_sequential_id"""
-      .asVectorOf(rawFlatEventParser)(connection)
-  }
-
-  def flatTransactionMultiParty(
-      transactionId: TransactionId,
-      witnessesWhereClause: String,
-      submittersInPartiesClause: String,
-  )(connection: Connection): Vector[EventsTable.Entry[Raw.FlatEvent]] = {
-    import com.daml.platform.store.Conversions.ledgerStringToStatement
-    SQL"""select #$selectColumnsForTransactions, flat_event_witnesses as event_witnesses,
-                 case when #$submittersInPartiesClause then command_id else '' end as command_id
-          from participant_events
-          join parameters on
-              (participant_pruned_up_to_inclusive is null or event_offset > participant_pruned_up_to_inclusive)
-              and event_offset <= ledger_end
-          where transaction_id = $transactionId and #$witnessesWhereClause and event_kind != 0 -- we do not want to fetch divulgence events
-          order by event_sequential_id"""
-      .asVectorOf(rawFlatEventParser)(connection)
-  }
-
-  private val createdTreeEventParser: RowParser[EventsTable.Entry[Raw.TreeEvent.Created]] =
-    createdEventRow map {
-      case eventOffset ~ transactionId ~ nodeIndex ~ eventSequentialId ~ eventId ~ contractId ~ ledgerEffectiveTime ~ templateId ~ commandId ~ workflowId ~ eventWitnesses ~ createArgument ~ createArgumentCompression ~ createSignatories ~ createObservers ~ createAgreementText ~ createKeyValue ~ createKeyValueCompression =>
-        // ArraySeq.unsafeWrapArray is safe here
-        // since we get the Array from parsing and don't let it escape anywhere.
-        EventsTable.Entry(
-          eventOffset = eventOffset,
-          transactionId = transactionId,
-          nodeIndex = nodeIndex,
-          eventSequentialId = eventSequentialId,
-          ledgerEffectiveTime = ledgerEffectiveTime,
-          commandId = commandId.getOrElse(""),
-          workflowId = workflowId.getOrElse(""),
-          event = Raw.TreeEvent.Created(
-            eventId = eventId,
-            contractId = contractId,
-            templateId = templateId,
-            createArgument = createArgument,
-            createArgumentCompression = createArgumentCompression,
-            createSignatories = ArraySeq.unsafeWrapArray(createSignatories),
-            createObservers = ArraySeq.unsafeWrapArray(createObservers),
-            createAgreementText = createAgreementText,
-            createKeyValue = createKeyValue,
-            createKeyValueCompression = createKeyValueCompression,
-            eventWitnesses = ArraySeq.unsafeWrapArray(eventWitnesses),
-          ),
-        )
-    }
-
-  private val exercisedTreeEventParser: RowParser[EventsTable.Entry[Raw.TreeEvent.Exercised]] =
-    exercisedEventRow map {
-      case eventOffset ~ transactionId ~ nodeIndex ~ eventSequentialId ~ eventId ~ contractId ~ ledgerEffectiveTime ~ templateId ~ commandId ~ workflowId ~ eventWitnesses ~ exerciseConsuming ~ exerciseChoice ~ exerciseArgument ~ exerciseArgumentCompression ~ exerciseResult ~ exerciseResultCompression ~ exerciseActors ~ exerciseChildEventIds =>
-        // ArraySeq.unsafeWrapArray is safe here
-        // since we get the Array from parsing and don't let it escape anywhere.
-        EventsTable.Entry(
-          eventOffset = eventOffset,
-          transactionId = transactionId,
-          nodeIndex = nodeIndex,
-          eventSequentialId = eventSequentialId,
-          ledgerEffectiveTime = ledgerEffectiveTime,
-          commandId = commandId.getOrElse(""),
-          workflowId = workflowId.getOrElse(""),
-          event = Raw.TreeEvent.Exercised(
-            eventId = eventId,
-            contractId = contractId,
-            templateId = templateId,
-            exerciseConsuming = exerciseConsuming,
-            exerciseChoice = exerciseChoice,
-            exerciseArgument = exerciseArgument,
-            exerciseArgumentCompression = exerciseArgumentCompression,
-            exerciseResult = exerciseResult,
-            exerciseResultCompression = exerciseResultCompression,
-            exerciseActors = ArraySeq.unsafeWrapArray(exerciseActors),
-            exerciseChildEventIds = ArraySeq.unsafeWrapArray(exerciseChildEventIds),
-            eventWitnesses = ArraySeq.unsafeWrapArray(eventWitnesses),
-          ),
-        )
-    }
-
-  private val rawTreeEventParser: RowParser[EventsTable.Entry[Raw.TreeEvent]] =
-    createdTreeEventParser | exercisedTreeEventParser
-
-  private val selectColumnsForTransactionTree = Seq(
-    "event_offset",
-    "transaction_id",
-    "node_index",
-    "event_sequential_id",
-    "participant_events.event_id",
-    "contract_id",
-    "ledger_effective_time",
-    "template_id",
-    "workflow_id",
-    "create_argument",
-    "create_argument_compression",
-    "create_signatories",
-    "create_observers",
-    "create_agreement_text",
-    "create_key_value",
-    "create_key_value_compression",
-    "exercise_choice",
-    "exercise_argument",
-    "exercise_argument_compression",
-    "exercise_result",
-    "exercise_result_compression",
-    "exercise_actors",
-    "exercise_child_event_ids",
-  ).mkString(", ")
-
-  def transactionTreeSingleParty(
-      transactionId: TransactionId,
-      requestingParty: Ref.Party,
-      partyArrayContext: (String, String),
-      witnessesWhereClause: String,
-      createEventFilter: String,
-      submitterIsPartyClause: String => (String, String),
-  )(connection: Connection): Vector[EventsTable.Entry[Raw.TreeEvent]] = {
-    import com.daml.platform.store.Conversions.partyToStatement
-    import com.daml.platform.store.Conversions.ledgerStringToStatement
-    val (submitterIsPartyClausePrefix, submitterIsPartyClausePostfix) = submitterIsPartyClause(
-      "submitters"
-    )
-    SQL"""select #$selectColumnsForTransactionTree, #${partyArrayContext._1}$requestingParty#${partyArrayContext._2} as event_witnesses,
-                 #$createEventFilter as exercise_consuming,
-                 case when #$submitterIsPartyClausePrefix$requestingParty#$submitterIsPartyClausePostfix then command_id else '' end as command_id
-          from participant_events
-          join parameters on
-              (participant_pruned_up_to_inclusive is null or event_offset > participant_pruned_up_to_inclusive)
-              and event_offset <= ledger_end
-          where transaction_id = $transactionId and #$witnessesWhereClause and event_kind != 0 -- we do not want to fetch divulgence events
-          order by node_index asc"""
-      .asVectorOf(rawTreeEventParser)(connection)
-  }
-
-  def transactionTreeMultiParty(
-      transactionId: TransactionId,
-      witnessesWhereClause: String,
-      submittersInPartiesClause: String,
-      filteredWitnessesClause: String,
-      createEventFilter: String,
-  )(connection: Connection): Vector[EventsTable.Entry[Raw.TreeEvent]] = {
-    import com.daml.platform.store.Conversions.ledgerStringToStatement
-    SQL"""select #$selectColumnsForTransactionTree, #$filteredWitnessesClause as event_witnesses,
-                 #$createEventFilter as exercise_consuming,
-                 case when #$submittersInPartiesClause then command_id else '' end as command_id
-          from participant_events
-          join parameters on
-              (participant_pruned_up_to_inclusive is null or event_offset > participant_pruned_up_to_inclusive)
-              and event_offset <= ledger_end
-          where transaction_id = $transactionId and #$witnessesWhereClause and event_kind != 0 -- we do not want to fetch divulgence events
-          order by node_index asc"""
-      .asVectorOf(rawTreeEventParser)(connection)
-  }
-
-  def transactionTreeEventsSingleParty(
-      startExclusive: Long,
-      endInclusive: Long,
-      requestingParty: Ref.Party,
-      partyArrayContext: (String, String),
-      witnessesWhereClause: String,
-      limitExpr: String,
-      fetchSizeHint: Option[Int],
-      createEventFilter: String,
-      submitterIsPartyClause: String => (String, String),
-  )(connection: Connection): Vector[EventsTable.Entry[Raw.TreeEvent]] = {
-    import com.daml.platform.store.Conversions.partyToStatement
-    val (submitterIsPartyClausePrefix, submitterIsPartyClausePostfix) = submitterIsPartyClause(
-      "submitters"
-    )
-    SQL"""
-        select #$selectColumnsForTransactionTree, #${partyArrayContext._1}$requestingParty#${partyArrayContext._2} as event_witnesses,
-               #$createEventFilter as exercise_consuming,
-               case when #$submitterIsPartyClausePrefix$requestingParty#$submitterIsPartyClausePostfix then command_id else '' end as command_id
-        from participant_events
-        where event_sequential_id > $startExclusive
-              and event_sequential_id <= $endInclusive
-              and #$witnessesWhereClause
-              and event_kind != 0 -- we do not want to fetch divulgence events
-        order by event_sequential_id #$limitExpr"""
-      .withFetchSize(fetchSizeHint)
-      .asVectorOf(rawTreeEventParser)(connection)
-  }
-
-  def transactionTreeEventsMultiParty(
-      startExclusive: Long,
-      endInclusive: Long,
-      witnessesWhereClause: String,
-      filteredWitnessesClause: String,
-      submittersInPartiesClause: String,
-      limitExpr: String,
-      fetchSizeHint: Option[Int],
-      createEventFilter: String,
-  )(connection: Connection): Vector[EventsTable.Entry[Raw.TreeEvent]] = {
-    SQL"""
-        select #$selectColumnsForTransactionTree, #$filteredWitnessesClause as event_witnesses,
-               #$createEventFilter as exercise_consuming,
-               case when #$submittersInPartiesClause then command_id else '' end as command_id
-        from participant_events
-        where event_sequential_id > $startExclusive
-              and event_sequential_id <= $endInclusive
-              and #$witnessesWhereClause
-              and event_kind != 0 -- we do not want to fetch divulgence events
-        order by event_sequential_id #$limitExpr"""
-      .withFetchSize(fetchSizeHint)
-      .asVectorOf(rawTreeEventParser)(connection)
-  }
-
-  def limitClause(to: Option[Int]): String =
-    to.map(to => s"fetch next $to rows only").getOrElse("")
-=======
->>>>>>> b8e21988
 }