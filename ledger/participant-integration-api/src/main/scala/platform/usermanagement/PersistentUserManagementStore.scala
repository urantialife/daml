// Copyright (c) 2022 Digital Asset (Switzerland) GmbH and/or its affiliates. All rights reserved.
// SPDX-License-Identifier: Apache-2.0

package com.daml.platform.usermanagement

import java.sql.Connection

import com.daml.ledger.api.domain
import com.daml.ledger.participant.state.index.v2.UserManagementStore
import com.daml.ledger.participant.state.index.v2.UserManagementStore.{
  Result,
  TooManyUserRights,
  UserExists,
  UserInfo,
  UserNotFound,
  UsersPage,
}
import com.daml.lf.data.Ref
import com.daml.lf.data.Ref.UserId
import com.daml.logging.{ContextualizedLogger, LoggingContext}
import com.daml.metrics.{DatabaseMetrics, Metrics}
import com.daml.platform.store.DbSupport
import com.daml.platform.store.backend.UserManagementStorageBackend
import com.daml.platform.usermanagement.PersistentUserManagementStore.TooManyUserRightsRuntimeException

import scala.concurrent.{ExecutionContext, Future}

object UserManagementConfig {

  val DefaultMaxCacheSize = 100
  val DefaultCacheExpiryAfterWriteInSeconds = 5
<<<<<<< HEAD
  val DefaultMaxUsersPageSize = 10000
=======
  val MaxRightsPerUser = 1000
>>>>>>> 7567cf50

  def default(enabled: Boolean): UserManagementConfig = UserManagementConfig(
    enabled = enabled,
    maxCacheSize = DefaultMaxCacheSize,
    cacheExpiryAfterWriteInSeconds = DefaultCacheExpiryAfterWriteInSeconds,
    maxUsersPageSize = DefaultMaxUsersPageSize,
  )
}
final case class UserManagementConfig(
    enabled: Boolean,
    maxCacheSize: Int,
    cacheExpiryAfterWriteInSeconds: Int,
    maxUsersPageSize: Int,
)

object PersistentUserManagementStore {

  /** Intended to be thrown within a DB transaction to abort it.
    * The resulting failed future will get mapped to a successful future containing scala.util.Left
    */
  final case class TooManyUserRightsRuntimeException(userId: Ref.UserId) extends RuntimeException

  def cached(
      dbSupport: DbSupport,
      metrics: Metrics,
      cacheExpiryAfterWriteInSeconds: Int,
      maxCacheSize: Int,
      maxRightsPerUser: Int,
  )(implicit executionContext: ExecutionContext): UserManagementStore = {
    new CachedUserManagementStore(
      delegate = new PersistentUserManagementStore(
        dbSupport = dbSupport,
        metrics = metrics,
        maxRightsPerUser = maxRightsPerUser,
      ),
      expiryAfterWriteInSeconds = cacheExpiryAfterWriteInSeconds,
      maximumCacheSize = maxCacheSize,
      metrics = metrics,
    )
  }
}

class PersistentUserManagementStore(
    dbSupport: DbSupport,
    metrics: Metrics,
    maxRightsPerUser: Int,
) extends UserManagementStore {

  private val backend = dbSupport.storageBackendFactory.createUserManagementStorageBackend
  private val dbDispatcher = dbSupport.dbDispatcher

  private val logger = ContextualizedLogger.get(getClass)

  implicit private val loggingContext: LoggingContext = LoggingContext.newLoggingContext(identity)

  override def getUserInfo(id: UserId): Future[Result[UserInfo]] = {
    inTransaction(_.getUserInfo) { implicit connection =>
      withUser(id) { dbUser =>
        val rights = backend.getUserRights(internalId = dbUser.internalId)(connection)
        UserInfo(dbUser.domainUser, rights)
      }
    }
  }

  override def createUser(
      user: domain.User,
      rights: Set[domain.UserRight],
  ): Future[Result[Unit]] = {
    inTransaction(_.createUser) { implicit connection: Connection =>
      withoutUser(user.id) {
        val internalId = backend.createUser(user)(connection)
        rights.foreach(right =>
          backend.addUserRight(internalId = internalId, right = right)(
            connection
          )
        )
        if (backend.countUserRights(internalId)(connection) > maxRightsPerUser) {
          throw TooManyUserRightsRuntimeException(user.id)
        } else {
          ()
        }
        ()
      }
    }.map(tapSuccess { _ =>
      logger.info(
        s"Created new user: ${user} with ${rights.size} rights: ${rightsDigestText(rights)}"
      )
    })(scala.concurrent.ExecutionContext.parasitic)
  }

  override def deleteUser(id: UserId): Future[Result[Unit]] = {
    inTransaction(_.deleteUser) { implicit connection =>
      if (!backend.deleteUser(id = id)(connection)) {
        Left(UserNotFound(userId = id))
      } else {
        Right(())
      }
    }.map(tapSuccess { _ =>
      logger.info(s"Deleted user with id: ${id}")
    })(scala.concurrent.ExecutionContext.parasitic)
  }

  override def grantRights(
      id: UserId,
      rights: Set[domain.UserRight],
  ): Future[Result[Set[domain.UserRight]]] = {
    inTransaction(_.grantRights) { implicit connection =>
      withUser(id = id) { user =>
        val addedRights = rights.filter { right =>
          if (!backend.userRightExists(internalId = user.internalId, right = right)(connection)) {
            backend.addUserRight(
              internalId = user.internalId,
              right = right,
            )(connection)
          } else {
            false
          }
        }
        if (backend.countUserRights(user.internalId)(connection) > maxRightsPerUser) {
          throw TooManyUserRightsRuntimeException(user.domainUser.id)
        } else {
          addedRights
        }
      }
    }.map(tapSuccess { grantedRights =>
      logger.info(
        s"Granted ${grantedRights.size} user rights to user ${id}: ${rightsDigestText(grantedRights)}"
      )
    })(scala.concurrent.ExecutionContext.parasitic)
  }

  override def revokeRights(
      id: UserId,
      rights: Set[domain.UserRight],
  ): Future[Result[Set[domain.UserRight]]] = {
    inTransaction(_.revokeRights) { implicit connection =>
      withUser(id = id) { user =>
        val revokedRights = rights.filter { right =>
          if (backend.userRightExists(internalId = user.internalId, right = right)(connection)) {
            backend.deleteUserRight(internalId = user.internalId, right = right)(connection)
          } else {
            false
          }
        }
        revokedRights
      }
    }.map(tapSuccess { revokedRights =>
      logger.info(
        s"Revoked ${revokedRights.size} user rights from user ${id}: ${rightsDigestText(revokedRights)}"
      )
    })(scala.concurrent.ExecutionContext.parasitic)

  }

  override def listUsers(
      fromExcl: Option[Ref.UserId],
      maxResults: Int,
  ): Future[Result[UsersPage]] = {
    inTransaction(_.listUsers) { connection =>
      val users: Seq[domain.User] = fromExcl match {
        case None => backend.getUsersOrderedById(maxResults)(connection)
        case Some(after) => backend.getUsersOrderedById(after, maxResults)(connection)
      }
      Right(UsersPage(users = users))
    }
  }

  private def inTransaction[T](
      dbMetric: metrics.daml.userManagement.type => DatabaseMetrics
  )(thunk: Connection => Result[T]): Future[Result[T]] = {
    dbDispatcher
      .executeSql(dbMetric(metrics.daml.userManagement))(thunk)
      .recover { case TooManyUserRightsRuntimeException(userId) =>
        Left(TooManyUserRights(userId))
      }(ExecutionContext.parasitic)
  }

  private def withUser[T](
      id: Ref.UserId
  )(f: UserManagementStorageBackend.DbUser => T)(implicit connection: Connection): Result[T] = {
    backend.getUser(id = id)(connection) match {
      case Some(user) => Right(f(user))
      case None => Left(UserNotFound(userId = id))
    }
  }

  private def withoutUser[T](
      id: Ref.UserId
  )(t: => T)(implicit connection: Connection): Result[T] = {
    backend.getUser(id = id)(connection) match {
      case Some(user) => Left(UserExists(userId = user.domainUser.id))
      case None => Right(t)
    }
  }

  private def tapSuccess[T](f: T => Unit)(r: Result[T]): Result[T] = {
    r.foreach(f)
    r
  }

  private def rightsDigestText(rights: Iterable[domain.UserRight]): String = {
    val closingBracket = if (rights.size > 5) ", ..." else ""
    rights.take(5).mkString("", ", ", closingBracket)
  }

}<|MERGE_RESOLUTION|>--- conflicted
+++ resolved
@@ -29,11 +29,9 @@
 
   val DefaultMaxCacheSize = 100
   val DefaultCacheExpiryAfterWriteInSeconds = 5
-<<<<<<< HEAD
   val DefaultMaxUsersPageSize = 10000
-=======
+
   val MaxRightsPerUser = 1000
->>>>>>> 7567cf50
 
   def default(enabled: Boolean): UserManagementConfig = UserManagementConfig(
     enabled = enabled,
