--- conflicted
+++ resolved
@@ -108,12 +108,8 @@
             srcs = suites_sources(lf_version),
             scala_deps = [
                 "@maven//:com_chuusai_shapeless",
-<<<<<<< HEAD
-                "@maven//:org_scala_lang_modules_scala_collection_compat",
                 "@maven//:com_typesafe_akka_akka_actor",
                 "@maven//:com_typesafe_akka_akka_stream",
-=======
->>>>>>> aec33909
             ],
             scaladoc = False,
             visibility = [
